--- conflicted
+++ resolved
@@ -9,13 +9,8 @@
 termion = "1.5.1"
 serde_json = "1.0.38"
 json_comments = "0.2.0"
-<<<<<<< HEAD
 clap = "3.2.17"
-serde = { version = "1.0.87", features = ["derive"] }
-=======
-clap = "3.2.16"
 serde = { version = "1.0.144", features = ["derive"] }
->>>>>>> 8b1ea8cb
 rust_decimal = "1.0.1"
 rust_decimal_macros = "1.0.1"
 num-traits = "0.2.8"
